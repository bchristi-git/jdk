--- conflicted
+++ resolved
@@ -73,13 +73,8 @@
     public Content getTagletOutput(Element holder, TagletWriter writer) {
         Messages messages = writer.configuration().getMessages();
         Utils utils = writer.configuration().utils;
-<<<<<<< HEAD
-        TypeMirror returnType = utils.getReturnType((ExecutableElement)holder);
+        TypeMirror returnType = utils.getReturnType(writer.getCurrentPageElement(), (ExecutableElement)holder);
         List<? extends DocTree> tags = utils.getBlockTags(holder, DocTree.Kind.RETURN);
-=======
-        TypeMirror returnType = utils.getReturnType(writer.getCurrentPageElement(), (ExecutableElement)holder);
-        List<? extends DocTree> tags = utils.getBlockTags(holder, name);
->>>>>>> f7165c32
 
         //Make sure we are not using @return tag on method with void return type.
         if (returnType != null && utils.isVoid(returnType)) {
